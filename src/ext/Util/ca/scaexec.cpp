// Copyright (c) .NET Foundation and contributors. All rights reserved. Licensed under the Microsoft Reciprocal License. See LICENSE.TXT file in the project root for full license information.

#include "precomp.h"

<<<<<<< HEAD
// Exit macros
#define ExitOnNetworkError(x) { er = x; if (ERROR_SUCCESS != er) { goto LNExit; }}

=======
>>>>>>> a8a47d09
/********************************************************************
 * CreateSmb - CUSTOM ACTION ENTRY POINT for creating fileshares
 *
 * Input:  deferred CustomActionData -
 *    wzFsKey\twzShareDesc\twzFullPath\tfIntegratedAuth\twzUserName\tnPermissions\twzUserName\tnPermissions...
 *
 * ****************************************************************/
extern "C" UINT __stdcall CreateSmb(MSIHANDLE hInstall)
{
//AssertSz(0, "debug CreateSmb");
    UINT er = ERROR_SUCCESS;
    HRESULT hr = S_OK;

    LPWSTR pwzData = NULL;
    LPWSTR pwz = NULL;
    LPWSTR pwzFsKey = NULL;
    LPWSTR pwzShareDesc = NULL;
    LPWSTR pwzDirectory = NULL;
    int iAccessMode = 0;
    DWORD nExPermissions = 0;
    BOOL fIntegratedAuth;
    LPWSTR pwzExUser = NULL;
    SCA_SMBP ssp = {0};
    DWORD dwExUserPerms = 0;
    DWORD dwCounter = 0;
    SCA_SMBP_USER_PERMS* pUserPermsList = NULL;

    hr = WcaInitialize(hInstall, "CreateSmb");
    ExitOnFailure(hr, "failed to initialize");

    hr = WcaGetProperty( L"CustomActionData", &pwzData);
    ExitOnFailure(hr, "failed to get CustomActionData");

    WcaLog(LOGMSG_TRACEONLY, "CustomActionData: %ls", pwzData);

    pwz = pwzData;
    hr = WcaReadStringFromCaData(&pwz, &pwzFsKey); // share name
    ExitOnFailure(hr, "failed to read share name");
    hr = WcaReadStringFromCaData(&pwz, &pwzShareDesc); // share description
    ExitOnFailure(hr, "failed to read share name");
    hr = WcaReadStringFromCaData(&pwz, &pwzDirectory); // full path to share
    ExitOnFailure(hr, "failed to read share name");
    hr = WcaReadIntegerFromCaData(&pwz, reinterpret_cast<int *>(&fIntegratedAuth));
    ExitOnFailure(hr, "failed to read integrated authentication");

    hr = WcaReadIntegerFromCaData(&pwz, reinterpret_cast<int *>(&dwExUserPerms));
    ExitOnFailure(hr, "failed to read count of permissions to set");
    if(dwExUserPerms > 0)
    {
        pUserPermsList = static_cast<SCA_SMBP_USER_PERMS*>(MemAlloc(sizeof(SCA_SMBP_USER_PERMS)*dwExUserPerms, TRUE));
        ExitOnNull(pUserPermsList, hr, E_OUTOFMEMORY, "failed to allocate memory for permissions structure");

        //Pull out all of the ExUserPerm strings
        for (dwCounter = 0; dwCounter < dwExUserPerms; ++dwCounter)
        {
            hr = WcaReadStringFromCaData(&pwz, &pwzExUser); // user account
            ExitOnFailure(hr, "failed to read user account");
            pUserPermsList[dwCounter].wzUser = pwzExUser;
            pwzExUser = NULL;

            hr = WcaReadIntegerFromCaData(&pwz, &iAccessMode);
            ExitOnFailure(hr, "failed to read access mode");
            pUserPermsList[dwCounter].accessMode = (ACCESS_MODE)iAccessMode;
            iAccessMode = 0;

            hr = WcaReadIntegerFromCaData(&pwz, reinterpret_cast<int *>(&nExPermissions));
            ExitOnFailure(hr, "failed to read count of permissions");
            pUserPermsList[dwCounter].nPermissions = nExPermissions;
            nExPermissions = 0;
        }
    }

    ssp.wzKey = pwzFsKey;
    ssp.wzDescription = pwzShareDesc;
    ssp.wzDirectory = pwzDirectory;
    ssp.fUseIntegratedAuth = fIntegratedAuth;
    ssp.dwUserPermissionCount = dwExUserPerms;
    ssp.pUserPerms = pUserPermsList;

    hr = ScaEnsureSmbExists(&ssp);
    MessageExitOnFailure(hr, msierrSMBFailedCreate, "failed to create share: '%ls'", pwzFsKey);

    hr = WcaProgressMessage(COST_SMB_CREATESMB, FALSE);

LExit:
    ReleaseStr(pwzFsKey);
    ReleaseStr(pwzShareDesc);
    ReleaseStr(pwzDirectory);
    ReleaseStr(pwzData);

    if (pUserPermsList)
    {
        MemFree(pUserPermsList);
    }

    if (FAILED(hr))
    {
        er = ERROR_INSTALL_FAILURE;
    }
    return WcaFinalize(er);
}



/********************************************************************
 DropSmb - CUSTOM ACTION ENTRY POINT for creating fileshares

 Input:  deferred CustomActionData - wzFsKey\twzShareDesc\twzFullPath\tnPermissions\tfIntegratedAuth\twzUserName\twzPassword

 * ****************************************************************/
extern "C" UINT __stdcall DropSmb(MSIHANDLE hInstall)
{
    //AssertSz(0, "debug DropSmb");
    UINT er = ERROR_SUCCESS;
    HRESULT hr = S_OK;

    LPWSTR pwzData = NULL;
    LPWSTR pwz = NULL;
    LPWSTR pwzFsKey = NULL;
    SCA_SMBP ssp = {0};

    hr = WcaInitialize(hInstall, "DropSmb");
    ExitOnFailure(hr, "failed to initialize");

    hr = WcaGetProperty( L"CustomActionData", &pwzData);
    ExitOnFailure(hr, "failed to get CustomActionData");

    WcaLog(LOGMSG_TRACEONLY, "CustomActionData: %ls", pwzData);

    pwz = pwzData;
    hr = WcaReadStringFromCaData(&pwz, &pwzFsKey); // share name
    ExitOnFailure(hr, "failed to read share name");

    ssp.wzKey = pwzFsKey;

    hr = ScaDropSmb(&ssp);
    MessageExitOnFailure(hr, msierrSMBFailedDrop, "failed to delete share: '%ls'", pwzFsKey);

    hr = WcaProgressMessage(COST_SMB_DROPSMB, FALSE);

LExit:
    ReleaseStr(pwzFsKey);
    ReleaseStr(pwzData);

    if (FAILED(hr))
    {
        er = ERROR_INSTALL_FAILURE;
    }
    return WcaFinalize(er);
}


static HRESULT AddUserToGroup(
    __in LPWSTR wzUser,
    __in LPCWSTR wzUserDomain,
    __in LPCWSTR wzGroup,
    __in LPCWSTR wzGroupDomain
    )
{
    Assert(wzUser && *wzUser && wzUserDomain && wzGroup && *wzGroup && wzGroupDomain);

    HRESULT hr = S_OK;
    IADsGroup *pGroup = NULL;
    BSTR bstrUser = NULL;
    BSTR bstrGroup = NULL;
    LPCWSTR wz = NULL;
    LPWSTR pwzUser = NULL;
    LOCALGROUP_MEMBERS_INFO_3 lgmi;

    if (*wzGroupDomain)
    {
        wz = wzGroupDomain;
    }

    // Try adding it to the global group first
    UINT ui = ::NetGroupAddUser(wz, wzGroup, wzUser);
    if (NERR_GroupNotFound == ui)
    {
        // Try adding it to the local group
        if (wzUserDomain)
        {
            hr = StrAllocFormatted(&pwzUser, L"%s\\%s", wzUserDomain, wzUser);
            ExitOnFailure(hr, "failed to allocate user domain string");
        }

        lgmi.lgrmi3_domainandname = (NULL == pwzUser ? wzUser : pwzUser);
        ui = ::NetLocalGroupAddMembers(wz, wzGroup, 3 , reinterpret_cast<LPBYTE>(&lgmi), 1);
    }
    hr = HRESULT_FROM_WIN32(ui);
    if (HRESULT_FROM_WIN32(ERROR_MEMBER_IN_ALIAS) == hr) // if they're already a member of the group don't report an error
        hr = S_OK;

    //
    // If we failed, try active directory
    //
    if (FAILED(hr))
    {
        WcaLog(LOGMSG_VERBOSE, "Failed to add user: %ls, domain %ls to group: %ls, domain: %ls with error 0x%x.  Attempting to use Active Directory", wzUser, wzUserDomain, wzGroup, wzGroupDomain, hr);

        hr = UserCreateADsPath(wzUserDomain, wzUser, &bstrUser);
        ExitOnFailure(hr, "failed to create user ADsPath for user: %ls domain: %ls", wzUser, wzUserDomain);

        hr = UserCreateADsPath(wzGroupDomain, wzGroup, &bstrGroup);
        ExitOnFailure(hr, "failed to create group ADsPath for group: %ls domain: %ls", wzGroup, wzGroupDomain);

        hr = ::ADsGetObject(bstrGroup,IID_IADsGroup, reinterpret_cast<void**>(&pGroup));
        ExitOnFailure(hr, "Failed to get group '%ls'.", reinterpret_cast<WCHAR*>(bstrGroup) );

        hr = pGroup->Add(bstrUser);
        if ((HRESULT_FROM_WIN32(ERROR_OBJECT_ALREADY_EXISTS) == hr) || (HRESULT_FROM_WIN32(ERROR_MEMBER_IN_ALIAS) == hr))
            hr = S_OK;

        ExitOnFailure(hr, "Failed to add user %ls to group '%ls'.", reinterpret_cast<WCHAR*>(bstrUser), reinterpret_cast<WCHAR*>(bstrGroup) );
    }

LExit:
    ReleaseObject(pGroup);
    ReleaseBSTR(bstrUser);
    ReleaseBSTR(bstrGroup);

    return hr;
}

static HRESULT RemoveUserFromGroup(
    __in LPWSTR wzUser,
    __in LPCWSTR wzUserDomain,
    __in LPCWSTR wzGroup,
    __in LPCWSTR wzGroupDomain
    )
{
    Assert(wzUser && *wzUser && wzUserDomain && wzGroup && *wzGroup && wzGroupDomain);

    HRESULT hr = S_OK;
    IADsGroup *pGroup = NULL;
    BSTR bstrUser = NULL;
    BSTR bstrGroup = NULL;
    LPCWSTR wz = NULL;
    LPWSTR pwzUser = NULL;
    LOCALGROUP_MEMBERS_INFO_3 lgmi;

    if (*wzGroupDomain)
    {
        wz = wzGroupDomain;
    }

    // Try removing it from the global group first
    UINT ui = ::NetGroupDelUser(wz, wzGroup, wzUser);
    if (NERR_GroupNotFound == ui)
    {
        // Try removing it from the local group
        if (wzUserDomain)
        {
            hr = StrAllocFormatted(&pwzUser, L"%s\\%s", wzUserDomain, wzUser);
            ExitOnFailure(hr, "failed to allocate user domain string");
        }

        lgmi.lgrmi3_domainandname = (NULL == pwzUser ? wzUser : pwzUser);
        ui = ::NetLocalGroupDelMembers(wz, wzGroup, 3 , reinterpret_cast<LPBYTE>(&lgmi), 1);
    }
    hr = HRESULT_FROM_WIN32(ui);

    //
    // If we failed, try active directory
    //
    if (FAILED(hr))
    {
        WcaLog(LOGMSG_VERBOSE, "Failed to remove user: %ls, domain %ls from group: %ls, domain: %ls with error 0x%x.  Attempting to use Active Directory", wzUser, wzUserDomain, wzGroup, wzGroupDomain, hr);

        hr = UserCreateADsPath(wzUserDomain, wzUser, &bstrUser);
        ExitOnFailure(hr, "failed to create user ADsPath in order to remove user: %ls domain: %ls from a group", wzUser, wzUserDomain);

        hr = UserCreateADsPath(wzGroupDomain, wzGroup, &bstrGroup);
        ExitOnFailure(hr, "failed to create group ADsPath in order to remove user from group: %ls domain: %ls", wzGroup, wzGroupDomain);

        hr = ::ADsGetObject(bstrGroup,IID_IADsGroup, reinterpret_cast<void**>(&pGroup));
        ExitOnFailure(hr, "Failed to get group '%ls'.", reinterpret_cast<WCHAR*>(bstrGroup) );

        hr = pGroup->Remove(bstrUser);
        ExitOnFailure(hr, "Failed to remove user %ls from group '%ls'.", reinterpret_cast<WCHAR*>(bstrUser), reinterpret_cast<WCHAR*>(bstrGroup) );
    }

LExit:
    ReleaseObject(pGroup);
    ReleaseBSTR(bstrUser);
    ReleaseBSTR(bstrGroup);

    return hr;
}


static HRESULT GetUserHasRight(
    __in LSA_HANDLE hPolicy,
    __in PSID pUserSid,
    __in LPWSTR wzRight,
    __out BOOL* fHasRight
)
{
    HRESULT hr = S_OK;
    NTSTATUS nt = 0;
    LSA_UNICODE_STRING lucPrivilege = { 0 };
    PLSA_ENUMERATION_INFORMATION rgSids = NULL;
    ULONG cSids = 0;
    *fHasRight = FALSE;

    lucPrivilege.Buffer = wzRight;
    lucPrivilege.Length = static_cast<USHORT>(lstrlenW(lucPrivilege.Buffer) * sizeof(WCHAR));
    lucPrivilege.MaximumLength = (lucPrivilege.Length + 1) * sizeof(WCHAR);

    nt = ::LsaEnumerateAccountsWithUserRight(hPolicy, &lucPrivilege, reinterpret_cast<PVOID*>(&rgSids), &cSids);
    hr = HRESULT_FROM_WIN32(::LsaNtStatusToWinError(nt));
    ExitOnFailure(hr, "Failed to enumerate users for right: %ls", lucPrivilege.Buffer);

    for (DWORD i = 0; i < cSids; ++i)
    {
        PLSA_ENUMERATION_INFORMATION pInfo = rgSids + i;
        if (::EqualSid(pUserSid, pInfo->Sid))
        {
            *fHasRight = TRUE;
            break;
        }
    }

LExit:
    if (rgSids)
    {
        ::LsaFreeMemory(rgSids);
    }

    return hr;
}


static HRESULT GetExistingUserRightsAssignments(
    __in_opt LPCWSTR wzDomain,
    __in LPCWSTR wzName,
    __inout int* iAttributes
)
{
    HRESULT hr = S_OK;
    NTSTATUS nt = 0;
    BOOL fHasRight = FALSE;

    LSA_HANDLE hPolicy = NULL;
    LSA_OBJECT_ATTRIBUTES objectAttributes = { 0 };

    LPWSTR pwzUser = NULL;
    PSID psid = NULL;

    if (wzDomain && *wzDomain)
    {
        hr = StrAllocFormatted(&pwzUser, L"%s\\%s", wzDomain, wzName);
        ExitOnFailure(hr, "Failed to allocate user with domain string");
    }
    else
    {
        hr = StrAllocString(&pwzUser, wzName, 0);
        ExitOnFailure(hr, "Failed to allocate string from user name.");
    }

    hr = AclGetAccountSid(NULL, pwzUser, &psid);
    ExitOnFailure(hr, "Failed to get SID for user: %ls", pwzUser);

    nt = ::LsaOpenPolicy(NULL, &objectAttributes, POLICY_LOOKUP_NAMES | POLICY_VIEW_LOCAL_INFORMATION, &hPolicy);
    hr = HRESULT_FROM_WIN32(::LsaNtStatusToWinError(nt));
    ExitOnFailure(hr, "Failed to open LSA policy store");

    hr = GetUserHasRight(hPolicy, psid, L"SeServiceLogonRight", &fHasRight);
    ExitOnFailure(hr, "Failed to check LogonAsService right");

    if (fHasRight)
    {
        *iAttributes |= SCAU_ALLOW_LOGON_AS_SERVICE;
    }

    hr = GetUserHasRight(hPolicy, psid, L"SeBatchLogonRight", &fHasRight);
    ExitOnFailure(hr, "Failed to check LogonAsBatchJob right");

    if (fHasRight)
    {
        *iAttributes |= SCAU_ALLOW_LOGON_AS_BATCH;
    }

LExit:
    if (hPolicy)
    {
        ::LsaClose(hPolicy);
    }

    ReleaseSid(psid);
    ReleaseStr(pwzUser);
    return hr;
}


static HRESULT ModifyUserLocalServiceRight(
    __in_opt LPCWSTR wzDomain,
    __in LPCWSTR wzName,
    __in BOOL fAdd
    )
{
    HRESULT hr = S_OK;
    NTSTATUS nt = 0;

    LPWSTR pwzUser = NULL;
    PSID psid = NULL;
    LSA_HANDLE hPolicy = NULL;
    LSA_OBJECT_ATTRIBUTES ObjectAttributes = { 0 };
    LSA_UNICODE_STRING lucPrivilege = { 0 };

    if (wzDomain && *wzDomain)
    {
        hr = StrAllocFormatted(&pwzUser, L"%s\\%s", wzDomain, wzName);
        ExitOnFailure(hr, "Failed to allocate user with domain string");
    }
    else
    {
        hr = StrAllocString(&pwzUser, wzName, 0);
        ExitOnFailure(hr, "Failed to allocate string from user name.");
    }

    hr = AclGetAccountSid(NULL, pwzUser, &psid);
    ExitOnFailure(hr, "Failed to get SID for user: %ls", pwzUser);

    nt = ::LsaOpenPolicy(NULL, &ObjectAttributes, POLICY_ALL_ACCESS, &hPolicy);
    hr = HRESULT_FROM_WIN32(::LsaNtStatusToWinError(nt));
    ExitOnFailure(hr, "Failed to open LSA policy store.");

    lucPrivilege.Buffer = L"SeServiceLogonRight";
    lucPrivilege.Length = static_cast<USHORT>(lstrlenW(lucPrivilege.Buffer) * sizeof(WCHAR));
    lucPrivilege.MaximumLength = (lucPrivilege.Length + 1) * sizeof(WCHAR);

    if (fAdd)
    {
        nt = ::LsaAddAccountRights(hPolicy, psid, &lucPrivilege, 1);
        hr = HRESULT_FROM_WIN32(::LsaNtStatusToWinError(nt));
        ExitOnFailure(hr, "Failed to add 'logon as service' bit to user: %ls", pwzUser);
    }
    else
    {
        nt = ::LsaRemoveAccountRights(hPolicy, psid, FALSE, &lucPrivilege, 1);
        hr = HRESULT_FROM_WIN32(::LsaNtStatusToWinError(nt));
        ExitOnFailure(hr, "Failed to remove 'logon as service' bit from user: %ls", pwzUser);
    }

LExit:
    if (hPolicy)
    {
        ::LsaClose(hPolicy);
    }

    ReleaseSid(psid);
    ReleaseStr(pwzUser);
    return hr;
}


static HRESULT ModifyUserLocalBatchRight(
  __in_opt LPCWSTR wzDomain,
  __in LPCWSTR wzName,
  __in BOOL fAdd
  )
{
    HRESULT hr = S_OK;
    NTSTATUS nt = 0;

    LPWSTR pwzUser = NULL;
    PSID psid = NULL;
    LSA_HANDLE hPolicy = NULL;
    LSA_OBJECT_ATTRIBUTES ObjectAttributes = { 0 };
    LSA_UNICODE_STRING lucPrivilege = { 0 };

    if (wzDomain && *wzDomain)
    {
        hr = StrAllocFormatted(&pwzUser, L"%s\\%s", wzDomain, wzName);
        ExitOnFailure(hr, "Failed to allocate user with domain string");
    }
    else
    {
        hr = StrAllocString(&pwzUser, wzName, 0);
        ExitOnFailure(hr, "Failed to allocate string from user name.");
    }

    hr = AclGetAccountSid(NULL, pwzUser, &psid);
    ExitOnFailure(hr, "Failed to get SID for user: %ls", pwzUser);

    nt = ::LsaOpenPolicy(NULL, &ObjectAttributes, POLICY_ALL_ACCESS, &hPolicy);
    hr = HRESULT_FROM_WIN32(::LsaNtStatusToWinError(nt));
    ExitOnFailure(hr, "Failed to open LSA policy store.");

    lucPrivilege.Buffer = L"SeBatchLogonRight";
    lucPrivilege.Length = static_cast<USHORT>(lstrlenW(lucPrivilege.Buffer) * sizeof(WCHAR));
    lucPrivilege.MaximumLength = (lucPrivilege.Length + 1) * sizeof(WCHAR);

    if (fAdd)
    {
        nt = ::LsaAddAccountRights(hPolicy, psid, &lucPrivilege, 1);
        hr = HRESULT_FROM_WIN32(::LsaNtStatusToWinError(nt));
        ExitOnFailure(hr, "Failed to add 'logon as batch job' bit to user: %ls", pwzUser);
    }
    else
    {
        nt = ::LsaRemoveAccountRights(hPolicy, psid, FALSE, &lucPrivilege, 1);
        hr = HRESULT_FROM_WIN32(::LsaNtStatusToWinError(nt));
        ExitOnFailure(hr, "Failed to remove 'logon as batch job' bit from user: %ls", pwzUser);
    }

  LExit:
    if (hPolicy)
    {
        ::LsaClose(hPolicy);
    }

    ReleaseSid(psid);
    ReleaseStr(pwzUser);
    return hr;
}

<<<<<<< HEAD
static HRESULT ApplyAttributes(int iAttributes, DWORD* pFlags)
{
    HRESULT hr = S_OK;

=======
static void ApplyAttributes(int iAttributes, DWORD* pFlags)
{
>>>>>>> a8a47d09
    if (SCAU_DONT_EXPIRE_PASSWRD & iAttributes)
    {
        *pFlags |= UF_DONT_EXPIRE_PASSWD;
    }
    else
    {
        *pFlags &= ~UF_DONT_EXPIRE_PASSWD;
    }

    if (SCAU_PASSWD_CANT_CHANGE & iAttributes)
    {
        *pFlags |= UF_PASSWD_CANT_CHANGE;
    }
    else
    {
        *pFlags &= ~UF_PASSWD_CANT_CHANGE;
    }

    if (SCAU_DISABLE_ACCOUNT & iAttributes)
    {
        *pFlags |= UF_ACCOUNTDISABLE;
    }
    else
    {
        *pFlags &= ~UF_ACCOUNTDISABLE;
    }

    if (SCAU_PASSWD_CHANGE_REQD_ON_LOGIN & iAttributes) // TODO: for some reason this doesn't work
    {
        *pFlags |= UF_PASSWORD_EXPIRED;
    }
    else
    {
        *pFlags &= ~UF_PASSWORD_EXPIRED;
    }

    return hr;
}

static HRESULT ApplyComment(int iAttributes, LPWSTR pwzComment, LPWSTR* ppComment)
{
    HRESULT hr = S_OK;

    if (SCAU_REMOVE_COMMENT & iAttributes)
    {
        *ppComment = L"";
    }
    else if (pwzComment && *pwzComment)
    {
        *ppComment = pwzComment;
    }

    return hr;
}

static NET_API_STATUS SetUserPassword(__in LPWSTR pwzServerName, __in LPWSTR pwzName, __in LPWSTR pwzPassword)
{
    _USER_INFO_1003 userInfo1003;

    userInfo1003.usri1003_password = pwzPassword;
    return ::NetUserSetInfo(pwzServerName, pwzName, 1003, reinterpret_cast<LPBYTE>(&userInfo1003), NULL);
}

<<<<<<< HEAD
static NET_API_STATUS SetUserComment(__in LPWSTR pwzServerName, __in LPWSTR pwzName, __in LPWSTR pwzComment)
{
    _USER_INFO_1007 userInfo1007;

    userInfo1007.usri1007_comment = pwzComment;
    return ::NetUserSetInfo(pwzServerName, pwzName, 1007, reinterpret_cast<LPBYTE>(&userInfo1007), NULL);
=======
static void ApplyComment(int iAttributes, LPWSTR pwzComment, LPWSTR* ppComment)
{
    if (SCAU_REMOVE_COMMENT & iAttributes)
    {
        *ppComment = L"";
    }
    else if (pwzComment && *pwzComment)
    {
        *ppComment = pwzComment;
    }
}

static NET_API_STATUS SetUserPassword(__in LPWSTR pwzServerName, __in LPWSTR pwzName, __in LPWSTR pwzPassword)
{
    DWORD dw;
    _USER_INFO_1003 userInfo1003;

    userInfo1003.usri1003_password = pwzPassword;
    return ::NetUserSetInfo(pwzServerName, pwzName, 1003, reinterpret_cast<LPBYTE>(&userInfo1003), &dw);
}

static NET_API_STATUS SetUserComment(__in LPWSTR pwzServerName, __in LPWSTR pwzName, __in LPWSTR pwzComment)
{
    DWORD dw;
    _USER_INFO_1007 userInfo1007;

    userInfo1007.usri1007_comment = pwzComment;
    return ::NetUserSetInfo(pwzServerName, pwzName, 1007, reinterpret_cast<LPBYTE>(&userInfo1007), &dw);
>>>>>>> a8a47d09
}

static NET_API_STATUS SetUserFlags(__in LPWSTR pwzServerName, __in LPWSTR pwzName, __in DWORD flags)
{
<<<<<<< HEAD
    _USER_INFO_1008 userInfo1008;

    userInfo1008.usri1008_flags = flags;
    return ::NetUserSetInfo(pwzServerName, pwzName, 1008, reinterpret_cast<LPBYTE>(&userInfo1008), NULL);
=======
    DWORD dw;
    _USER_INFO_1008 userInfo1008;

    userInfo1008.usri1008_flags = flags;
    return ::NetUserSetInfo(pwzServerName, pwzName, 1008, reinterpret_cast<LPBYTE>(&userInfo1008), &dw);
>>>>>>> a8a47d09
}

static HRESULT RemoveUserInternal(
    LPWSTR wzGroupCaData,
    LPWSTR wzDomain,
    LPWSTR wzName,
    int iAttributes
)
{
    HRESULT hr = S_OK;
    UINT er = ERROR_SUCCESS;

    LPWSTR pwz = NULL;
    LPWSTR pwzGroup = NULL;
    LPWSTR pwzGroupDomain = NULL;
    LPCWSTR wz = NULL;
    PDOMAIN_CONTROLLER_INFOW pDomainControllerInfo = NULL;

    //
    // Remove the logon as service privilege.
    //
    if (SCAU_ALLOW_LOGON_AS_SERVICE & iAttributes)
    {
        hr = ModifyUserLocalServiceRight(wzDomain, wzName, FALSE);
        if (FAILED(hr))
        {
            WcaLogError(hr, "Failed to remove logon as service right from user, continuing...");
            hr = S_OK;
        }
    }

    if (SCAU_ALLOW_LOGON_AS_BATCH & iAttributes)
    {
        hr = ModifyUserLocalBatchRight(wzDomain, wzName, FALSE);
        if (FAILED(hr))
        {
            WcaLogError(hr, "Failed to remove logon as batch job right from user, continuing...");
            hr = S_OK;
        }
    }

    //
    // Remove the User Account if the user was created by us.
    //
    if (!(SCAU_DONT_CREATE_USER & iAttributes))
    {
        if (wzDomain && *wzDomain)
        {
            er = ::DsGetDcNameW(NULL, (LPCWSTR)wzDomain, NULL, NULL, NULL, &pDomainControllerInfo);
            if (RPC_S_SERVER_UNAVAILABLE == er)
            {
                // MSDN says, if we get the above error code, try again with the "DS_FORCE_REDISCOVERY" flag
                er = ::DsGetDcNameW(NULL, (LPCWSTR)wzDomain, NULL, NULL, DS_FORCE_REDISCOVERY, &pDomainControllerInfo);
            }
            if (ERROR_SUCCESS == er)
            {
                wz = pDomainControllerInfo->DomainControllerName + 2;  //Add 2 so that we don't get the \\ prefix
            }
            else
            {
                wz = wzDomain;
            }
        }

        er = ::NetUserDel(wz, wzName);
        if (NERR_UserNotFound == er)
        {
            er = NERR_Success;
        }
        ExitOnFailure(hr = HRESULT_FROM_WIN32(er), "failed to delete user account: %ls", wzName);
    }
    else
    {
        //
        // Remove the user from the groups
        //
        pwz = wzGroupCaData;
        while (S_OK == (hr = WcaReadStringFromCaData(&pwz, &pwzGroup)))
        {
            hr = WcaReadStringFromCaData(&pwz, &pwzGroupDomain);

            if (FAILED(hr))
            {
                WcaLogError(hr, "failed to get domain for group: %ls, continuing anyway.", pwzGroup);
            }
            else
            {
                hr = RemoveUserFromGroup(wzName, wzDomain, pwzGroup, pwzGroupDomain);
                if (FAILED(hr))
                {
                    WcaLogError(hr, "failed to remove user: %ls from group %ls, continuing anyway.", wzName, pwzGroup);
                }
            }
        }

        if (E_NOMOREITEMS == hr) // if there are no more items, all is well
        {
            hr = S_OK;
        }

        ExitOnFailure(hr, "failed to get next group from which to remove user:%ls", wzName);
    }

LExit:
    if (pDomainControllerInfo)
    {
        ::NetApiBufferFree(static_cast<LPVOID>(pDomainControllerInfo));
    }

    return hr;
}

<<<<<<< HEAD
static HRESULT GetServerName(LPWSTR pwzDomain, LPWSTR* ppwzServerName)
{
    HRESULT hr = S_OK;

=======
static void GetServerName(LPWSTR pwzDomain, LPWSTR* ppwzServerName)
{
>>>>>>> a8a47d09
    PDOMAIN_CONTROLLER_INFOW pDomainControllerInfo = NULL;
    UINT er;

    if (pwzDomain && *pwzDomain)
    {
        er = ::DsGetDcNameW(NULL, (LPCWSTR)pwzDomain, NULL, NULL, NULL, &pDomainControllerInfo);
        if (RPC_S_SERVER_UNAVAILABLE == er)
        {
            // MSDN says, if we get the above error code, try again with the "DS_FORCE_REDISCOVERY" flag
            er = ::DsGetDcNameW(NULL, (LPCWSTR)pwzDomain, NULL, NULL, DS_FORCE_REDISCOVERY, &pDomainControllerInfo);
        }
<<<<<<< HEAD
        if (ERROR_SUCCESS == er
         && 2 <= wcslen(pDomainControllerInfo->DomainControllerName)
         && '\\' == *pDomainControllerInfo->DomainControllerName
         && '\\' == *pDomainControllerInfo->DomainControllerName + 1)
        {
            *ppwzServerName = pDomainControllerInfo->DomainControllerName + 2;  // Skip the \\ prefix
=======
        if (ERROR_SUCCESS == er)
        {
            *ppwzServerName = pDomainControllerInfo->DomainControllerName + 2;  //Add 2 so that we don't get the \\ prefix
>>>>>>> a8a47d09
        }
        else
        {
            *ppwzServerName = pwzDomain;
        }
    }

    if (pDomainControllerInfo)
    {
        ::NetApiBufferFree((LPVOID)pDomainControllerInfo);
    }
<<<<<<< HEAD

    return hr;
=======
>>>>>>> a8a47d09
}

/********************************************************************
 CreateUser - CUSTOM ACTION ENTRY POINT for creating users

  Input:  deferred CustomActionData - UserName\tDomain\tPassword\tAttributes\tGroupName\tDomain\tGroupName\tDomain...
 * *****************************************************************/
extern "C" UINT __stdcall CreateUser(
    __in MSIHANDLE hInstall
)
{
    //AssertSz(0, "Debug CreateUser");

    HRESULT hr = S_OK;
    UINT er = ERROR_SUCCESS;

    LPWSTR pwzData = NULL;
    LPWSTR pwz = NULL;
    LPWSTR pwzName = NULL;
    LPWSTR pwzDomain = NULL;
    LPWSTR pwzComment = NULL;
    LPWSTR pwzScriptKey = NULL;
    LPWSTR pwzPassword = NULL;
    LPWSTR pwzGroup = NULL;
    LPWSTR pwzGroupDomain = NULL;
    int iAttributes = 0;
    BOOL fInitializedCom = FALSE;

    WCA_CASCRIPT_HANDLE hRollbackScript = NULL;
    int iOriginalAttributes = 0;
    int iRollbackAttributes = 0;

    USER_INFO_1 userInfo1;
    USER_INFO_1* pUserInfo1 = NULL;
    DWORD dw;
    LPWSTR pwzServerName = NULL;

    hr = WcaInitialize(hInstall, "CreateUser");
    ExitOnFailure(hr, "failed to initialize");

    hr = ::CoInitialize(NULL);
    ExitOnFailure(hr, "failed to initialize COM");
    fInitializedCom = TRUE;

    hr = WcaGetProperty(L"CustomActionData", &pwzData);
    ExitOnFailure(hr, "failed to get CustomActionData");

    WcaLog(LOGMSG_TRACEONLY, "CustomActionData: %ls", pwzData);

    //
    // Read in the CustomActionData
    //
    pwz = pwzData;
    hr = WcaReadStringFromCaData(&pwz, &pwzName);
    ExitOnFailure(hr, "failed to read user name from custom action data");

    hr = WcaReadStringFromCaData(&pwz, &pwzDomain);
    ExitOnFailure(hr, "failed to read domain from custom action data");

    hr = WcaReadStringFromCaData(&pwz, &pwzComment);
    ExitOnFailure(hr, "failed to read user comment from custom action data");

    hr = WcaReadIntegerFromCaData(&pwz, &iAttributes);
    ExitOnFailure(hr, "failed to read attributes from custom action data");

    hr = WcaReadStringFromCaData(&pwz, &pwzScriptKey);
    ExitOnFailure(hr, "failed to read encoding key from custom action data");

    hr = WcaReadStringFromCaData(&pwz, &pwzPassword);
    ExitOnFailure(hr, "failed to read password from custom action data");

    if (!(SCAU_DONT_CREATE_USER & iAttributes))
    {
        pUserInfo1 = &userInfo1;
        ::ZeroMemory(pUserInfo1, sizeof(USER_INFO_1));
        pUserInfo1->usri1_name = pwzName;
        pUserInfo1->usri1_priv = USER_PRIV_USER;
        pUserInfo1->usri1_flags = UF_SCRIPT;
        pUserInfo1->usri1_home_dir = NULL;
        pUserInfo1->usri1_comment = NULL;
        pUserInfo1->usri1_script_path = NULL;

        // Set the user's password
        pUserInfo1->usri1_password = pwzPassword;

        // Set the user's comment
<<<<<<< HEAD
        hr = ApplyComment(iAttributes, pwzComment, &pUserInfo1->usri1_comment);
        ExitOnFailure(hr, "failed to apply comment");

        // Set the user's flags
        hr = ApplyAttributes(iAttributes, &pUserInfo1->usri1_flags);
        ExitOnFailure(hr, "failed to apply attributes");
=======
        ApplyComment(iAttributes, pwzComment, &pUserInfo1->usri1_comment);

        // Set the user's flags
        ApplyAttributes(iAttributes, &pUserInfo1->usri1_flags);
>>>>>>> a8a47d09

        //
        // Create the User
        //
<<<<<<< HEAD
        hr = GetServerName(pwzDomain, &pwzServerName);
        ExitOnFailure(hr, "failed to get server name");
=======
        GetServerName(pwzDomain, &pwzServerName);
>>>>>>> a8a47d09

        er = ::NetUserAdd(pwzServerName, 1, reinterpret_cast<LPBYTE>(pUserInfo1), &dw);
        if (NERR_UserExists == er)
        {
            if (SCAU_UPDATE_IF_EXISTS & iAttributes)
            {
                pUserInfo1 = NULL;
<<<<<<< HEAD
                ExitOnNetworkError(::NetUserGetInfo(pwzServerName, pwzName, 1, reinterpret_cast<LPBYTE*>(&pUserInfo1)));
                // There is no rollback scheduled if the key is empty.
                // Best effort to get original configuration and save it in the script so rollback can restore it.

                if (*pwzScriptKey)
                {
                    // Try to open the rollback script
                    hr = WcaCaScriptOpen(WCA_ACTION_INSTALL, WCA_CASCRIPT_ROLLBACK, FALSE, pwzScriptKey, &hRollbackScript);

                    if (INVALID_HANDLE_VALUE != hRollbackScript)
                    {
                        WcaCaScriptClose(hRollbackScript, WCA_CASCRIPT_CLOSE_PRESERVE);
                    }
                    else
                    {
                        hRollbackScript = NULL;
                        hr = WcaCaScriptCreate(WCA_ACTION_INSTALL, WCA_CASCRIPT_ROLLBACK, FALSE, pwzScriptKey, FALSE, &hRollbackScript);
                        ExitOnFailure(hr, "Failed to open rollback CustomAction script.");

                        iRollbackAttributes = 0;
                        hr = GetExistingUserRightsAssignments(pwzDomain, pwzName, &iOriginalAttributes);
                        if (FAILED(hr))
                        {
                            WcaLogError(hr, "failed to get existing user rights: %ls, continuing anyway.", pwzName);
                        }
                        else
                        {
                            if (!(SCAU_ALLOW_LOGON_AS_SERVICE & iOriginalAttributes) && (SCAU_ALLOW_LOGON_AS_SERVICE & iAttributes))
                            {
                                iRollbackAttributes |= SCAU_ALLOW_LOGON_AS_SERVICE;
                            }

                            if (!(SCAU_ALLOW_LOGON_AS_BATCH & iOriginalAttributes) && (SCAU_ALLOW_LOGON_AS_BATCH & iAttributes))
                            {
                                iRollbackAttributes |= SCAU_ALLOW_LOGON_AS_BATCH;
                            }
                        }

                        hr = WcaCaScriptWriteString(hRollbackScript, pUserInfo1->usri1_comment);
                        ExitOnFailure(hr, "Failed to add rollback comment to rollback script.");

                        if (!pUserInfo1->usri1_comment || !*pUserInfo1->usri1_comment)
                        {
                            iRollbackAttributes |= SCAU_REMOVE_COMMENT;
                        }

                        hr = WcaCaScriptWriteNumber(hRollbackScript, iRollbackAttributes);
                        ExitOnFailure(hr, "Failed to add rollback attributes to rollback script.");

                        // Nudge the system to get all our rollback data written to disk.
                        WcaCaScriptFlush(hRollbackScript);
                    }
                }

                ExitOnNetworkError(::SetUserPassword(pwzServerName, pwzName, pwzPassword));

                if (SCAU_REMOVE_COMMENT & iAttributes)
                {
                    ExitOnNetworkError(SetUserComment(pwzServerName, pwzName, L""));
=======
                er = ::NetUserGetInfo(pwzServerName, pwzName, 1, reinterpret_cast<LPBYTE*>(&pUserInfo1));
                if (NERR_Success == er)
                {
                    // There is no rollback scheduled if the key is empty.
			        // Best effort to get original configuration and save it in the script so rollback can restore it.

                    if (*pwzScriptKey)
                    {
                        // Try to open the rollback script
                        hr = WcaCaScriptOpen(WCA_ACTION_INSTALL, WCA_CASCRIPT_ROLLBACK, FALSE, pwzScriptKey, &hRollbackScript);

                        if (INVALID_HANDLE_VALUE != hRollbackScript)
                        {
                            WcaCaScriptClose(hRollbackScript, WCA_CASCRIPT_CLOSE_PRESERVE);
                        }
                        else
                        {
                            hRollbackScript = NULL;
                            hr = WcaCaScriptCreate(WCA_ACTION_INSTALL, WCA_CASCRIPT_ROLLBACK, FALSE, pwzScriptKey, FALSE, &hRollbackScript);
                            ExitOnFailure(hr, "Failed to open rollback CustomAction script.");

                            iRollbackAttributes = 0;
                            hr = GetExistingUserRightsAssignments(pwzDomain, pwzName, &iOriginalAttributes);
                            if (FAILED(hr))
                            {
                                WcaLogError(hr, "failed to get existing user rights: %ls, continuing anyway.", pwzName);
                            }
                            else
                            {
                                if (!(SCAU_ALLOW_LOGON_AS_SERVICE & iOriginalAttributes) && (SCAU_ALLOW_LOGON_AS_SERVICE & iAttributes))
                                {
                                    iRollbackAttributes |= SCAU_ALLOW_LOGON_AS_SERVICE;
                                }
                                if (!(SCAU_ALLOW_LOGON_AS_BATCH & iOriginalAttributes) && (SCAU_ALLOW_LOGON_AS_BATCH & iAttributes))
                                {
                                    iRollbackAttributes |= SCAU_ALLOW_LOGON_AS_BATCH;
                                }
                            }

                            hr = WcaCaScriptWriteString(hRollbackScript, pUserInfo1->usri1_comment);
                            ExitOnFailure(hr, "Failed to add rollback comment to rollback script.");

                            if (!pUserInfo1->usri1_comment || !*pUserInfo1->usri1_comment)
                            {
                                iRollbackAttributes |= SCAU_REMOVE_COMMENT;
                            }

                            hr = WcaCaScriptWriteNumber(hRollbackScript, iRollbackAttributes);
                            ExitOnFailure(hr, "Failed to add rollback attributes to rollback script.");

                            // Nudge the system to get all our rollback data written to disk.
                            WcaCaScriptFlush(hRollbackScript);
                        }
                    }

				    er = SetUserPassword(pwzServerName, pwzName, pwzPassword);

				    if (SCAU_REMOVE_COMMENT & iAttributes)
				    {
					    er = SetUserComment(pwzServerName, pwzName, L"");
				    }
				    else if (pwzComment && *pwzComment)
				    {
					    er = SetUserComment(pwzServerName, pwzName, pwzComment);
				    }

				    DWORD flags = pUserInfo1->usri1_flags;

				    ApplyAttributes(iAttributes, &flags);

				    er = SetUserFlags(pwzServerName, pwzName, flags);
	            }
		    }
            else
            {
                // The user exists, but was not updated
                if (SCAU_REMOVE_COMMENT & iAttributes)
                {
                    er = SetUserComment(pwzServerName, pwzName, L"");
                }
                else if (pwzComment && *pwzComment)
                {
                    er = SetUserComment(pwzServerName, pwzName, pwzComment);
                }

                if (!(SCAU_FAIL_IF_EXISTS & iAttributes))
                {
                    er = NERR_Success;
>>>>>>> a8a47d09
                }
                else if (pwzComment && *pwzComment)
                {
                    ExitOnNetworkError(SetUserComment(pwzServerName, pwzName, pwzComment));
                }

                DWORD flags = pUserInfo1->usri1_flags;

                hr = ApplyAttributes(iAttributes, &flags);
                ExitOnFailure(hr, "failed to apply attributes");

                ExitOnNetworkError(SetUserFlags(pwzServerName, pwzName, flags));
            }
<<<<<<< HEAD
            else
            {
                // The user exists, but was not updated
                if (SCAU_REMOVE_COMMENT & iAttributes)
                {
                    ExitOnNetworkError(SetUserComment(pwzServerName, pwzName, L""));
                }
                else if (pwzComment && *pwzComment)
                {
                    ExitOnNetworkError(SetUserComment(pwzServerName, pwzName, pwzComment));
                }

                if (SCAU_FAIL_IF_EXISTS & iAttributes)
                {
                    ExitOnNetworkError(NERR_UserExists);
                }
            }
=======
>>>>>>> a8a47d09
        }
        else if (NERR_PasswordTooShort == er || NERR_PasswordTooLong == er)
        {
            MessageExitOnFailure(hr = HRESULT_FROM_WIN32(er), msierrUSRFailedUserCreatePswd, "failed to create user: %ls due to invalid password.", pwzName);
        }

<<<<<<< HEAD
    LNExit:
=======
>>>>>>> a8a47d09
        MessageExitOnFailure(hr = HRESULT_FROM_WIN32(er), msierrUSRFailedUserCreate, "failed to create user: %ls", pwzName);
    }

    if (SCAU_ALLOW_LOGON_AS_SERVICE & iAttributes)
    {
        hr = ModifyUserLocalServiceRight(pwzDomain, pwzName, TRUE);
        MessageExitOnFailure(hr, msierrUSRFailedGrantLogonAsService, "Failed to grant logon as service rights to user: %ls", pwzName);
    }

    if (SCAU_ALLOW_LOGON_AS_BATCH & iAttributes)
    {
        hr = ModifyUserLocalBatchRight(pwzDomain, pwzName, TRUE);
        MessageExitOnFailure(hr, msierrUSRFailedGrantLogonAsService, "Failed to grant logon as batch job rights to user: %ls", pwzName);
    }

//
// Add the users to groups
//
while (S_OK == (hr = WcaReadStringFromCaData(&pwz, &pwzGroup)))
{
    hr = WcaReadStringFromCaData(&pwz, &pwzGroupDomain);
    ExitOnFailure(hr, "failed to get domain for group: %ls", pwzGroup);

<<<<<<< HEAD
        WcaLog(LOGMSG_STANDARD, "Adding user %ls\\%ls to group %ls\\%ls", pwzDomain, pwzName, pwzGroupDomain, pwzGroup);
        hr = AddUserToGroup(pwzName, pwzDomain, pwzGroup, pwzGroupDomain);
        MessageExitOnFailure(hr, msierrUSRFailedUserGroupAdd, "failed to add user: %ls to group %ls", pwzName, pwzGroup);
    }
    if (E_NOMOREITEMS == hr) // if there are no more items, all is well
    {
        hr = S_OK;
    }

    ExitOnFailure(hr, "failed to get next group in which to include user:%ls", pwzName);
=======
    WcaLog(LOGMSG_STANDARD, "Adding user %ls\\%ls to group %ls\\%ls", pwzDomain, pwzName, pwzGroupDomain, pwzGroup);
    hr = AddUserToGroup(pwzName, pwzDomain, pwzGroup, pwzGroupDomain);
    MessageExitOnFailure(hr, msierrUSRFailedUserGroupAdd, "failed to add user: %ls to group %ls", pwzName, pwzGroup);
}
if (E_NOMOREITEMS == hr) // if there are no more items, all is well
{
    hr = S_OK;
}

ExitOnFailure(hr, "failed to get next group in which to include user:%ls", pwzName);
>>>>>>> a8a47d09

LExit:
    WcaCaScriptClose(hRollbackScript, WCA_CASCRIPT_CLOSE_PRESERVE);

    if (pUserInfo1 && pUserInfo1 != &userInfo1)
    {
        ::NetApiBufferFree((LPVOID)pUserInfo1);
    }

    ReleaseStr(pwzData);
    ReleaseStr(pwzName);
    ReleaseStr(pwzDomain);
    ReleaseStr(pwzComment);
    ReleaseStr(pwzScriptKey);
    ReleaseStr(pwzPassword);
    ReleaseStr(pwzGroup);
    ReleaseStr(pwzGroupDomain);

    if (fInitializedCom)
    {
        ::CoUninitialize();
    }

    if (SCAU_NON_VITAL & iAttributes)
    {
        er = ERROR_SUCCESS;
    }
    else if (FAILED(hr))
    {
        er = ERROR_INSTALL_FAILURE;
    }

    return WcaFinalize(er);
}


/********************************************************************
 CreateUserRollback - CUSTOM ACTION ENTRY POINT for CreateUser rollback

 * *****************************************************************/
extern "C" UINT __stdcall CreateUserRollback(
    MSIHANDLE hInstall
)
{
    //AssertSz(0, "Debug CreateUserRollback");

    HRESULT hr = S_OK;
    UINT er = ERROR_SUCCESS;

    LPWSTR pwzData = NULL;
    LPWSTR pwz = NULL;
    LPWSTR pwzScriptKey = NULL;
    LPWSTR pwzName = NULL;
    LPWSTR pwzDomain = NULL;
    LPWSTR pwzComment = NULL;
    int iAttributes = 0;
    BOOL fInitializedCom = FALSE;

    WCA_CASCRIPT_HANDLE hRollbackScript = NULL;
    LPWSTR pwzRollbackData = NULL;
    int iOriginalAttributes = 0;
    LPWSTR pwzOriginalComment = NULL;

    hr = WcaInitialize(hInstall, "CreateUserRollback");
    ExitOnFailure(hr, "failed to initialize");

    hr = ::CoInitialize(NULL);
    ExitOnFailure(hr, "failed to initialize COM");
    fInitializedCom = TRUE;

    hr = WcaGetProperty(L"CustomActionData", &pwzData);
    ExitOnFailure(hr, "failed to get CustomActionData");

    WcaLog(LOGMSG_TRACEONLY, "CustomActionData: %ls", pwzData);

    //
    // Read in the CustomActionData
    //
    pwz = pwzData;
    hr = WcaReadStringFromCaData(&pwz, &pwzScriptKey);
    ExitOnFailure(hr, "failed to read encoding key from custom action data");

    hr = WcaReadStringFromCaData(&pwz, &pwzName);
    ExitOnFailure(hr, "failed to read name from custom action data");

    hr = WcaReadStringFromCaData(&pwz, &pwzDomain);
    ExitOnFailure(hr, "failed to read domain from custom action data");

    hr = WcaReadStringFromCaData(&pwz, &pwzComment);
    ExitOnFailure(hr, "failed to read comment from custom action data");

    hr = WcaReadIntegerFromCaData(&pwz, &iAttributes);
    ExitOnFailure(hr, "failed to read attributes from custom action data");

    // Best effort to read original configuration from CreateUser.
    hr = WcaCaScriptOpen(WCA_ACTION_INSTALL, WCA_CASCRIPT_ROLLBACK, FALSE, pwzScriptKey, &hRollbackScript);
    if (FAILED(hr))
    {
        WcaLogError(hr, "Failed to open rollback CustomAction script, continuing anyway.");
    }
    else
    {
        hr = WcaCaScriptReadAsCustomActionData(hRollbackScript, &pwzRollbackData);
        if (FAILED(hr))
        {
            WcaLogError(hr, "Failed to read rollback script into CustomAction data, continuing anyway.");
        }
        else
        {
            WcaLog(LOGMSG_TRACEONLY, "Rollback Data: %ls", pwzRollbackData);

            pwz = pwzRollbackData;
            hr = WcaReadStringFromCaData(&pwz, &pwzOriginalComment);
            if (FAILED(hr))
            {
                WcaLogError(hr, "failed to read comment from rollback data, continuing anyway");
            }
            else
            {
                pwzComment = pwzOriginalComment;
            }
            hr = WcaReadIntegerFromCaData(&pwz, &iOriginalAttributes);
            if (FAILED(hr))
            {
                WcaLogError(hr, "failed to read attributes from rollback data, continuing anyway");
            }
            else
            {
                iAttributes |= iOriginalAttributes;
            }
        }
    }

    hr = RemoveUserInternal(pwz, pwzDomain, pwzName, iAttributes);

LExit:
    WcaCaScriptClose(hRollbackScript, WCA_CASCRIPT_CLOSE_DELETE);

    ReleaseStr(pwzData);
    ReleaseStr(pwzName);
    ReleaseStr(pwzDomain);
    ReleaseStr(pwzComment);
    ReleaseStr(pwzScriptKey);
    ReleaseStr(pwzRollbackData);
    ReleaseStr(pwzOriginalComment);

    if (fInitializedCom)
    {
        ::CoUninitialize();
    }

    if (FAILED(hr))
    {
        er = ERROR_INSTALL_FAILURE;
    }

    return WcaFinalize(er);
}


/********************************************************************
 RemoveUser - CUSTOM ACTION ENTRY POINT for removing users

  Input:  deferred CustomActionData - Name\tDomain
 * *****************************************************************/
extern "C" UINT __stdcall RemoveUser(
    MSIHANDLE hInstall
)
{
    //AssertSz(0, "Debug RemoveUser");

    HRESULT hr = S_OK;
    UINT er = ERROR_SUCCESS;

    LPWSTR pwzData = NULL;
    LPWSTR pwz = NULL;
    LPWSTR pwzName = NULL;
    LPWSTR pwzDomain = NULL;
    LPWSTR pwzComment = NULL;
    int iAttributes = 0;
    BOOL fInitializedCom = FALSE;

    hr = WcaInitialize(hInstall, "RemoveUser");
    ExitOnFailure(hr, "failed to initialize");

    hr = ::CoInitialize(NULL);
    ExitOnFailure(hr, "failed to initialize COM");
    fInitializedCom = TRUE;

    hr = WcaGetProperty(L"CustomActionData", &pwzData);
    ExitOnFailure(hr, "failed to get CustomActionData");

    WcaLog(LOGMSG_TRACEONLY, "CustomActionData: %ls", pwzData);

    //
    // Read in the CustomActionData
    //
    pwz = pwzData;
    hr = WcaReadStringFromCaData(&pwz, &pwzName);
    ExitOnFailure(hr, "failed to read name from custom action data");

    hr = WcaReadStringFromCaData(&pwz, &pwzDomain);
    ExitOnFailure(hr, "failed to read domain from custom action data");

    hr = WcaReadStringFromCaData(&pwz, &pwzComment);
    ExitOnFailure(hr, "failed to read comment from custom action data");

    hr = WcaReadIntegerFromCaData(&pwz, &iAttributes);
    ExitOnFailure(hr, "failed to read attributes from custom action data");

    hr = RemoveUserInternal(pwz, pwzDomain, pwzName, iAttributes);

LExit:
    ReleaseStr(pwzData);
    ReleaseStr(pwzName);
    ReleaseStr(pwzDomain);
    ReleaseStr(pwzComment);

    if (fInitializedCom)
    {
        ::CoUninitialize();
    }

    if (FAILED(hr))
    {
        er = ERROR_INSTALL_FAILURE;
    }

    return WcaFinalize(er);
}<|MERGE_RESOLUTION|>--- conflicted
+++ resolved
@@ -2,12 +2,9 @@
 
 #include "precomp.h"
 
-<<<<<<< HEAD
 // Exit macros
 #define ExitOnNetworkError(x) { er = x; if (ERROR_SUCCESS != er) { goto LNExit; }}
 
-=======
->>>>>>> a8a47d09
 /********************************************************************
  * CreateSmb - CUSTOM ACTION ENTRY POINT for creating fileshares
  *
@@ -525,15 +522,10 @@
     return hr;
 }
 
-<<<<<<< HEAD
 static HRESULT ApplyAttributes(int iAttributes, DWORD* pFlags)
 {
     HRESULT hr = S_OK;
 
-=======
-static void ApplyAttributes(int iAttributes, DWORD* pFlags)
-{
->>>>>>> a8a47d09
     if (SCAU_DONT_EXPIRE_PASSWRD & iAttributes)
     {
         *pFlags |= UF_DONT_EXPIRE_PASSWD;
@@ -597,59 +589,20 @@
     return ::NetUserSetInfo(pwzServerName, pwzName, 1003, reinterpret_cast<LPBYTE>(&userInfo1003), NULL);
 }
 
-<<<<<<< HEAD
 static NET_API_STATUS SetUserComment(__in LPWSTR pwzServerName, __in LPWSTR pwzName, __in LPWSTR pwzComment)
 {
     _USER_INFO_1007 userInfo1007;
 
     userInfo1007.usri1007_comment = pwzComment;
     return ::NetUserSetInfo(pwzServerName, pwzName, 1007, reinterpret_cast<LPBYTE>(&userInfo1007), NULL);
-=======
-static void ApplyComment(int iAttributes, LPWSTR pwzComment, LPWSTR* ppComment)
-{
-    if (SCAU_REMOVE_COMMENT & iAttributes)
-    {
-        *ppComment = L"";
-    }
-    else if (pwzComment && *pwzComment)
-    {
-        *ppComment = pwzComment;
-    }
-}
-
-static NET_API_STATUS SetUserPassword(__in LPWSTR pwzServerName, __in LPWSTR pwzName, __in LPWSTR pwzPassword)
-{
-    DWORD dw;
-    _USER_INFO_1003 userInfo1003;
-
-    userInfo1003.usri1003_password = pwzPassword;
-    return ::NetUserSetInfo(pwzServerName, pwzName, 1003, reinterpret_cast<LPBYTE>(&userInfo1003), &dw);
-}
-
-static NET_API_STATUS SetUserComment(__in LPWSTR pwzServerName, __in LPWSTR pwzName, __in LPWSTR pwzComment)
-{
-    DWORD dw;
-    _USER_INFO_1007 userInfo1007;
-
-    userInfo1007.usri1007_comment = pwzComment;
-    return ::NetUserSetInfo(pwzServerName, pwzName, 1007, reinterpret_cast<LPBYTE>(&userInfo1007), &dw);
->>>>>>> a8a47d09
 }
 
 static NET_API_STATUS SetUserFlags(__in LPWSTR pwzServerName, __in LPWSTR pwzName, __in DWORD flags)
 {
-<<<<<<< HEAD
     _USER_INFO_1008 userInfo1008;
 
     userInfo1008.usri1008_flags = flags;
     return ::NetUserSetInfo(pwzServerName, pwzName, 1008, reinterpret_cast<LPBYTE>(&userInfo1008), NULL);
-=======
-    DWORD dw;
-    _USER_INFO_1008 userInfo1008;
-
-    userInfo1008.usri1008_flags = flags;
-    return ::NetUserSetInfo(pwzServerName, pwzName, 1008, reinterpret_cast<LPBYTE>(&userInfo1008), &dw);
->>>>>>> a8a47d09
 }
 
 static HRESULT RemoveUserInternal(
@@ -762,15 +715,10 @@
     return hr;
 }
 
-<<<<<<< HEAD
 static HRESULT GetServerName(LPWSTR pwzDomain, LPWSTR* ppwzServerName)
 {
     HRESULT hr = S_OK;
 
-=======
-static void GetServerName(LPWSTR pwzDomain, LPWSTR* ppwzServerName)
-{
->>>>>>> a8a47d09
     PDOMAIN_CONTROLLER_INFOW pDomainControllerInfo = NULL;
     UINT er;
 
@@ -782,18 +730,12 @@
             // MSDN says, if we get the above error code, try again with the "DS_FORCE_REDISCOVERY" flag
             er = ::DsGetDcNameW(NULL, (LPCWSTR)pwzDomain, NULL, NULL, DS_FORCE_REDISCOVERY, &pDomainControllerInfo);
         }
-<<<<<<< HEAD
         if (ERROR_SUCCESS == er
          && 2 <= wcslen(pDomainControllerInfo->DomainControllerName)
          && '\\' == *pDomainControllerInfo->DomainControllerName
          && '\\' == *pDomainControllerInfo->DomainControllerName + 1)
         {
             *ppwzServerName = pDomainControllerInfo->DomainControllerName + 2;  // Skip the \\ prefix
-=======
-        if (ERROR_SUCCESS == er)
-        {
-            *ppwzServerName = pDomainControllerInfo->DomainControllerName + 2;  //Add 2 so that we don't get the \\ prefix
->>>>>>> a8a47d09
         }
         else
         {
@@ -805,11 +747,8 @@
     {
         ::NetApiBufferFree((LPVOID)pDomainControllerInfo);
     }
-<<<<<<< HEAD
 
     return hr;
-=======
->>>>>>> a8a47d09
 }
 
 /********************************************************************
@@ -896,29 +835,18 @@
         pUserInfo1->usri1_password = pwzPassword;
 
         // Set the user's comment
-<<<<<<< HEAD
         hr = ApplyComment(iAttributes, pwzComment, &pUserInfo1->usri1_comment);
         ExitOnFailure(hr, "failed to apply comment");
 
         // Set the user's flags
         hr = ApplyAttributes(iAttributes, &pUserInfo1->usri1_flags);
         ExitOnFailure(hr, "failed to apply attributes");
-=======
-        ApplyComment(iAttributes, pwzComment, &pUserInfo1->usri1_comment);
-
-        // Set the user's flags
-        ApplyAttributes(iAttributes, &pUserInfo1->usri1_flags);
->>>>>>> a8a47d09
 
         //
         // Create the User
         //
-<<<<<<< HEAD
         hr = GetServerName(pwzDomain, &pwzServerName);
         ExitOnFailure(hr, "failed to get server name");
-=======
-        GetServerName(pwzDomain, &pwzServerName);
->>>>>>> a8a47d09
 
         er = ::NetUserAdd(pwzServerName, 1, reinterpret_cast<LPBYTE>(pUserInfo1), &dw);
         if (NERR_UserExists == er)
@@ -926,7 +854,6 @@
             if (SCAU_UPDATE_IF_EXISTS & iAttributes)
             {
                 pUserInfo1 = NULL;
-<<<<<<< HEAD
                 ExitOnNetworkError(::NetUserGetInfo(pwzServerName, pwzName, 1, reinterpret_cast<LPBYTE*>(&pUserInfo1)));
                 // There is no rollback scheduled if the key is empty.
                 // Best effort to get original configuration and save it in the script so rollback can restore it.
@@ -986,96 +913,6 @@
                 if (SCAU_REMOVE_COMMENT & iAttributes)
                 {
                     ExitOnNetworkError(SetUserComment(pwzServerName, pwzName, L""));
-=======
-                er = ::NetUserGetInfo(pwzServerName, pwzName, 1, reinterpret_cast<LPBYTE*>(&pUserInfo1));
-                if (NERR_Success == er)
-                {
-                    // There is no rollback scheduled if the key is empty.
-			        // Best effort to get original configuration and save it in the script so rollback can restore it.
-
-                    if (*pwzScriptKey)
-                    {
-                        // Try to open the rollback script
-                        hr = WcaCaScriptOpen(WCA_ACTION_INSTALL, WCA_CASCRIPT_ROLLBACK, FALSE, pwzScriptKey, &hRollbackScript);
-
-                        if (INVALID_HANDLE_VALUE != hRollbackScript)
-                        {
-                            WcaCaScriptClose(hRollbackScript, WCA_CASCRIPT_CLOSE_PRESERVE);
-                        }
-                        else
-                        {
-                            hRollbackScript = NULL;
-                            hr = WcaCaScriptCreate(WCA_ACTION_INSTALL, WCA_CASCRIPT_ROLLBACK, FALSE, pwzScriptKey, FALSE, &hRollbackScript);
-                            ExitOnFailure(hr, "Failed to open rollback CustomAction script.");
-
-                            iRollbackAttributes = 0;
-                            hr = GetExistingUserRightsAssignments(pwzDomain, pwzName, &iOriginalAttributes);
-                            if (FAILED(hr))
-                            {
-                                WcaLogError(hr, "failed to get existing user rights: %ls, continuing anyway.", pwzName);
-                            }
-                            else
-                            {
-                                if (!(SCAU_ALLOW_LOGON_AS_SERVICE & iOriginalAttributes) && (SCAU_ALLOW_LOGON_AS_SERVICE & iAttributes))
-                                {
-                                    iRollbackAttributes |= SCAU_ALLOW_LOGON_AS_SERVICE;
-                                }
-                                if (!(SCAU_ALLOW_LOGON_AS_BATCH & iOriginalAttributes) && (SCAU_ALLOW_LOGON_AS_BATCH & iAttributes))
-                                {
-                                    iRollbackAttributes |= SCAU_ALLOW_LOGON_AS_BATCH;
-                                }
-                            }
-
-                            hr = WcaCaScriptWriteString(hRollbackScript, pUserInfo1->usri1_comment);
-                            ExitOnFailure(hr, "Failed to add rollback comment to rollback script.");
-
-                            if (!pUserInfo1->usri1_comment || !*pUserInfo1->usri1_comment)
-                            {
-                                iRollbackAttributes |= SCAU_REMOVE_COMMENT;
-                            }
-
-                            hr = WcaCaScriptWriteNumber(hRollbackScript, iRollbackAttributes);
-                            ExitOnFailure(hr, "Failed to add rollback attributes to rollback script.");
-
-                            // Nudge the system to get all our rollback data written to disk.
-                            WcaCaScriptFlush(hRollbackScript);
-                        }
-                    }
-
-				    er = SetUserPassword(pwzServerName, pwzName, pwzPassword);
-
-				    if (SCAU_REMOVE_COMMENT & iAttributes)
-				    {
-					    er = SetUserComment(pwzServerName, pwzName, L"");
-				    }
-				    else if (pwzComment && *pwzComment)
-				    {
-					    er = SetUserComment(pwzServerName, pwzName, pwzComment);
-				    }
-
-				    DWORD flags = pUserInfo1->usri1_flags;
-
-				    ApplyAttributes(iAttributes, &flags);
-
-				    er = SetUserFlags(pwzServerName, pwzName, flags);
-	            }
-		    }
-            else
-            {
-                // The user exists, but was not updated
-                if (SCAU_REMOVE_COMMENT & iAttributes)
-                {
-                    er = SetUserComment(pwzServerName, pwzName, L"");
-                }
-                else if (pwzComment && *pwzComment)
-                {
-                    er = SetUserComment(pwzServerName, pwzName, pwzComment);
-                }
-
-                if (!(SCAU_FAIL_IF_EXISTS & iAttributes))
-                {
-                    er = NERR_Success;
->>>>>>> a8a47d09
                 }
                 else if (pwzComment && *pwzComment)
                 {
@@ -1089,7 +926,6 @@
 
                 ExitOnNetworkError(SetUserFlags(pwzServerName, pwzName, flags));
             }
-<<<<<<< HEAD
             else
             {
                 // The user exists, but was not updated
@@ -1107,18 +943,13 @@
                     ExitOnNetworkError(NERR_UserExists);
                 }
             }
-=======
->>>>>>> a8a47d09
         }
         else if (NERR_PasswordTooShort == er || NERR_PasswordTooLong == er)
         {
             MessageExitOnFailure(hr = HRESULT_FROM_WIN32(er), msierrUSRFailedUserCreatePswd, "failed to create user: %ls due to invalid password.", pwzName);
         }
 
-<<<<<<< HEAD
     LNExit:
-=======
->>>>>>> a8a47d09
         MessageExitOnFailure(hr = HRESULT_FROM_WIN32(er), msierrUSRFailedUserCreate, "failed to create user: %ls", pwzName);
     }
 
@@ -1142,7 +973,6 @@
     hr = WcaReadStringFromCaData(&pwz, &pwzGroupDomain);
     ExitOnFailure(hr, "failed to get domain for group: %ls", pwzGroup);
 
-<<<<<<< HEAD
         WcaLog(LOGMSG_STANDARD, "Adding user %ls\\%ls to group %ls\\%ls", pwzDomain, pwzName, pwzGroupDomain, pwzGroup);
         hr = AddUserToGroup(pwzName, pwzDomain, pwzGroup, pwzGroupDomain);
         MessageExitOnFailure(hr, msierrUSRFailedUserGroupAdd, "failed to add user: %ls to group %ls", pwzName, pwzGroup);
@@ -1153,18 +983,8 @@
     }
 
     ExitOnFailure(hr, "failed to get next group in which to include user:%ls", pwzName);
-=======
-    WcaLog(LOGMSG_STANDARD, "Adding user %ls\\%ls to group %ls\\%ls", pwzDomain, pwzName, pwzGroupDomain, pwzGroup);
-    hr = AddUserToGroup(pwzName, pwzDomain, pwzGroup, pwzGroupDomain);
-    MessageExitOnFailure(hr, msierrUSRFailedUserGroupAdd, "failed to add user: %ls to group %ls", pwzName, pwzGroup);
-}
-if (E_NOMOREITEMS == hr) // if there are no more items, all is well
-{
-    hr = S_OK;
-}
 
 ExitOnFailure(hr, "failed to get next group in which to include user:%ls", pwzName);
->>>>>>> a8a47d09
 
 LExit:
     WcaCaScriptClose(hRollbackScript, WCA_CASCRIPT_CLOSE_PRESERVE);
